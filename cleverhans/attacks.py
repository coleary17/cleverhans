from abc import ABCMeta
import collections
import warnings
import numpy as np
from six.moves import xrange
import tensorflow as tf

from cleverhans import utils
from cleverhans.model import Model, CallableModelWrapper
from cleverhans.compat import reduce_sum, reduce_mean
from cleverhans.compat import reduce_max
from cleverhans.compat import softmax_cross_entropy_with_logits
from cleverhans.utils_tf import clip_eta
from cleverhans import utils_tf

_logger = utils.create_logger("cleverhans.attacks")
tf_dtype = tf.as_dtype('float32')


class Attack(object):
  """
  Abstract base class for all attack classes.
  """
  __metaclass__ = ABCMeta

  def __init__(self, model, sess=None, dtypestr='float32', **kwargs):
    """
    :param model: An instance of the cleverhans.model.Model class.
    :param sess: The tf session to run graphs in.
    :param dtypestr: Floating point precision to use (change to float64
                     to avoid numerical instabilities).
    :param back: (deprecated and will be removed on or after 2019-03-26).
                 The backend to use. Currently 'tf' is the only option.
    """
    if 'back' in kwargs:
      if kwargs['back'] == 'tf':
        warnings.warn("Argument back to attack constructors is not needed"
                      " anymore and will be removed on or after 2019-03-26."
                      " All attacks are implemented using TensorFlow.")
      else:
        raise ValueError("Backend argument must be 'tf' and is now deprecated"
                         "It will be removed on or after 2019-03-26.")

    self.tf_dtype = tf.as_dtype(dtypestr)
    self.np_dtype = np.dtype(dtypestr)

    if sess is None:
      sess = tf.get_default_session()
    if not isinstance(sess, tf.Session):
      raise TypeError("sess is not an instance of tf.Session")

    from cleverhans import attacks_tf
    attacks_tf.np_dtype = self.np_dtype
    attacks_tf.tf_dtype = self.tf_dtype

    if not isinstance(model, Model):
      raise TypeError("The model argument should be an instance of"
                      " the cleverhans.model.Model class.")

    # Prepare attributes
    self.model = model
    self.sess = sess
    self.dtypestr = dtypestr

    # We are going to keep track of old graphs and cache them.
    self.graphs = {}

    # When calling generate_np, arguments in the following set should be
    # fed into the graph, as they are not structural items that require
    # generating a new graph.
    # This dict should map names of arguments to the types they should
    # have.
    # (Usually, the target class will be a feedable keyword argument.)
    self.feedable_kwargs = {}

    # When calling generate_np, arguments in the following set should NOT
    # be fed into the graph, as they ARE structural items that require
    # generating a new graph.
    # This list should contain the names of the structural arguments.
    self.structural_kwargs = []

  def generate(self, x, **kwargs):
    """
    Generate the attack's symbolic graph for adversarial examples. This
    method should be overriden in any child class that implements an
    attack that is expressable symbolically. Otherwise, it will wrap the
    numerical implementation as a symbolic operator.

    :param x: The model's symbolic inputs.
    :param **kwargs: optional parameters used by child classes.
    :return: A symbolic representation of the adversarial examples.
    """

    error = "Sub-classes must implement generate."
    raise NotImplementedError(error)
    # Include an unused return so pylint understands the method signature
    return x

  def construct_graph(self, fixed, feedable, x_val, hash_key):
    """
    Construct the graph required to run the attack through generate_np.

    :param fixed: Structural elements that require defining a new graph.
    :param feedable: Arguments that can be fed to the same graph when
                     they take different values.
    :param x_val: symbolic adversarial example
    :param hash_key: the key used to store this graph in our cache
    """
    # try our very best to create a TF placeholder for each of the
    # feedable keyword arguments, and check the types are one of
    # the allowed types
    class_name = str(self.__class__).split(".")[-1][:-2]
    _logger.info("Constructing new graph for attack " + class_name)

    # remove the None arguments, they are just left blank
    for k in list(feedable.keys()):
      if feedable[k] is None:
        del feedable[k]

    # process all of the rest and create placeholders for them
    new_kwargs = dict(x for x in fixed.items())
    for name, value in feedable.items():
      given_type = value.dtype
      if isinstance(value, np.ndarray):
        if value.ndim == 0:
          # This is pretty clearly not a batch of data
          new_kwargs[name] = tf.placeholder(given_type, shape=[], name=name)
        else:
          # Assume that this is a batch of data, make the first axis variable
          # in size
          new_shape = [None] + list(value.shape[1:])
          new_kwargs[name] = tf.placeholder(given_type, new_shape, name=name)
      elif isinstance(value, utils.known_number_types):
        new_kwargs[name] = tf.placeholder(given_type, shape=[], name=name)
      else:
        raise ValueError("Could not identify type of argument " +
                         name + ": " + str(value))

    # x is a special placeholder we always want to have
    x_shape = [None] + list(x_val.shape)[1:]
    x = tf.placeholder(self.tf_dtype, shape=x_shape)

    # now we generate the graph that we want
    x_adv = self.generate(x, **new_kwargs)

    self.graphs[hash_key] = (x, new_kwargs, x_adv)

    if len(self.graphs) >= 10:
      warnings.warn("Calling generate_np() with multiple different "
                    "structural paramaters is inefficient and should"
                    " be avoided. Calling generate() is preferred.")

  def generate_np(self, x_val, **kwargs):
    """
    Generate adversarial examples and return them as a NumPy array.
    Sub-classes *should not* implement this method unless they must
    perform special handling of arguments.

    :param x_val: A NumPy array with the original inputs.
    :param **kwargs: optional parameters used by child classes.
    :return: A NumPy array holding the adversarial examples.
    """
    if self.sess is None:
      raise ValueError("Cannot use `generate_np` when no `sess` was"
                       " provided")

    packed = self.construct_variables(kwargs)
    fixed, feedable, _, hash_key = packed

    if hash_key not in self.graphs:
      self.construct_graph(fixed, feedable, x_val, hash_key)
    else:
      # remove the None arguments, they are just left blank
      for k in list(feedable.keys()):
        if feedable[k] is None:
          del feedable[k]

    x, new_kwargs, x_adv = self.graphs[hash_key]

    feed_dict = {x: x_val}

    for name in feedable:
      feed_dict[new_kwargs[name]] = feedable[name]

    return self.sess.run(x_adv, feed_dict)

  def construct_variables(self, kwargs):
    """
    Construct the inputs to the attack graph to be used by generate_np.

    :param kwargs: Keyword arguments to generate_np.
    :return:
      Structural arguments
      Feedable arguments
      Output of `arg_type` describing feedable arguments
      A unique key
    """
    if isinstance(self.feedable_kwargs, dict):
      warnings.warn("Using a dict for `feedable_kwargs is deprecated."
                    "Switch to using a tuple."
                    "It is not longer necessary to specify the types "
                    "of the arguments---we build a different graph "
                    "for each received type."
                    "Using a dict may become an error on or after "
                    "2019-04-18.")
      feedable_names = tuple(sorted(self.feedable_kwargs.keys()))
    else:
      feedable_names = self.feedable_kwargs
      assert isinstance(feedable_names, tuple)

    # the set of arguments that are structural properties of the attack
    # if these arguments are different, we must construct a new graph
    fixed = dict(
        (k, v) for k, v in kwargs.items() if k in self.structural_kwargs)

    # the set of arguments that are passed as placeholders to the graph
    # on each call, and can change without constructing a new graph
    feedable = {k: v for k, v in kwargs.items() if k in feedable_names}
    for k in feedable:
      if isinstance(feedable[k], (float, int)):
        feedable[k] = np.array(feedable[k])

    for key in kwargs:
      if key not in fixed and key not in feedable:
        raise ValueError(str(type(self)) + ": Undeclared argument: " + key)

    feed_arg_type = arg_type(feedable_names, feedable)

    if not all(isinstance(value, collections.Hashable)
               for value in fixed.values()):
      # we have received a fixed value that isn't hashable
      # this means we can't cache this graph for later use,
      # and it will have to be discarded later
      hash_key = None
    else:
      # create a unique key for this set of fixed paramaters
      hash_key = tuple(sorted(fixed.items())) + tuple([feed_arg_type])

    return fixed, feedable, feed_arg_type, hash_key

  def get_or_guess_labels(self, x, kwargs):
    """
    Get the label to use in generating an adversarial example for x.
    The kwargs are fed directly from the kwargs of the attack.
    If 'y' is in kwargs, then assume it's an untargeted attack and
    use that as the label.
    If 'y_target' is in kwargs and is not none, then assume it's a
    targeted attack and use that as the label.
    Otherwise, use the model's prediction as the label and perform an
    untargeted attack.
    """
    if 'y' in kwargs and 'y_target' in kwargs:
      raise ValueError("Can not set both 'y' and 'y_target'.")
    elif 'y' in kwargs:
      labels = kwargs['y']
    elif 'y_target' in kwargs and kwargs['y_target'] is not None:
      labels = kwargs['y_target']
    else:
      preds = self.model.get_probs(x)
      preds_max = reduce_max(preds, 1, keepdims=True)
      original_predictions = tf.to_float(tf.equal(preds, preds_max))
      labels = tf.stop_gradient(original_predictions)
    if isinstance(labels, np.ndarray):
      nb_classes = labels.shape[1]
    else:
      nb_classes = labels.get_shape().as_list()[1]
    return labels, nb_classes

  def parse_params(self, params=None):
    """
    Take in a dictionary of parameters and applies attack-specific checks
    before saving them as attributes.

    :param params: a dictionary of attack-specific parameters
    :return: True when parsing was successful
    """
    return True


class FastGradientMethod(Attack):
  """
  This attack was originally implemented by Goodfellow et al. (2015) with the
  infinity norm (and is known as the "Fast Gradient Sign Method"). This
  implementation extends the attack to other norms, and is therefore called
  the Fast Gradient Method.
  Paper link: https://arxiv.org/abs/1412.6572
  """

  def __init__(self, model, sess=None, dtypestr='float32', **kwargs):
    """
    Create a FastGradientMethod instance.
    Note: the model parameter should be an instance of the
    cleverhans.model.Model abstraction provided by CleverHans.
    """

    super(FastGradientMethod, self).__init__(model, sess, dtypestr, **kwargs)
    self.feedable_kwargs = {
        'eps': self.np_dtype,
        'y': self.np_dtype,
        'y_target': self.np_dtype,
        'clip_min': self.np_dtype,
        'clip_max': self.np_dtype
    }
    self.structural_kwargs = ['ord', 'sanity_checks']

  def generate(self, x, **kwargs):
    """
    Generate symbolic graph for adversarial examples and return.

    :param x: The model's symbolic inputs.
    :param eps: (optional float) attack step size (input variation)
    :param ord: (optional) Order of the norm (mimics NumPy).
                Possible values: np.inf, 1 or 2.
    :param y: (optional) A tensor with the model labels. Only provide
              this parameter if you'd like to use true labels when crafting
              adversarial samples. Otherwise, model predictions are used as
              labels to avoid the "label leaking" effect (explained in this
              paper: https://arxiv.org/abs/1611.01236). Default is None.
              Labels should be one-hot-encoded.
    :param y_target: (optional) A tensor with the labels to target. Leave
                     y_target=None if y is also set. Labels should be
                     one-hot-encoded.
    :param clip_min: (optional float) Minimum input component value
    :param clip_max: (optional float) Maximum input component value
    """
    # Parse and save attack-specific parameters
    assert self.parse_params(**kwargs)

    labels, _nb_classes = self.get_or_guess_labels(x, kwargs)

    return fgm(
        x,
        self.model.get_logits(x),
        y=labels,
        eps=self.eps,
        ord=self.ord,
        clip_min=self.clip_min,
        clip_max=self.clip_max,
        targeted=(self.y_target is not None),
        sanity_checks=self.sanity_checks)

  def parse_params(self,
                   eps=0.3,
                   ord=np.inf,
                   y=None,
                   y_target=None,
                   clip_min=None,
                   clip_max=None,
                   sanity_checks=True,
                   **kwargs):
    """
    Take in a dictionary of parameters and applies attack-specific checks
    before saving them as attributes.

    Attack-specific parameters:

    :param eps: (optional float) attack step size (input variation)
    :param ord: (optional) Order of the norm (mimics NumPy).
                Possible values: np.inf, 1 or 2.
    :param y: (optional) A tensor with the model labels. Only provide
              this parameter if you'd like to use true labels when crafting
              adversarial samples. Otherwise, model predictions are used as
              labels to avoid the "label leaking" effect (explained in this
              paper: https://arxiv.org/abs/1611.01236). Default is None.
              Labels should be one-hot-encoded.
    :param y_target: (optional) A tensor with the labels to target. Leave
                     y_target=None if y is also set. Labels should be
                     one-hot-encoded.
    :param clip_min: (optional float) Minimum input component value
    :param clip_max: (optional float) Maximum input component value
    :param sanity_checks: bool, if True, include asserts
      (Turn them off to use less runtime / memory or for unit tests that
      intentionally pass strange input)
    """
    # Save attack-specific parameters

    self.eps = eps
    self.ord = ord
    self.y = y
    self.y_target = y_target
    self.clip_min = clip_min
    self.clip_max = clip_max
    self.sanity_checks = sanity_checks

    if self.y is not None and self.y_target is not None:
      raise ValueError("Must not set both y and y_target")
    # Check if order of the norm is acceptable given current implementation
    if self.ord not in [np.inf, int(1), int(2)]:
      raise ValueError("Norm order must be either np.inf, 1, or 2.")
    return True

def fgm(x,
        logits,
        y=None,
        eps=0.3,
        ord=np.inf,
        clip_min=None,
        clip_max=None,
        targeted=False,
        sanity_checks=True):
  """
  TensorFlow implementation of the Fast Gradient Method.
  :param x: the input placeholder
  :param logits: output of model.get_logits
  :param y: (optional) A placeholder for the model labels. If targeted
            is true, then provide the target label. Otherwise, only provide
            this parameter if you'd like to use true labels when crafting
            adversarial samples. Otherwise, model predictions are used as
            labels to avoid the "label leaking" effect (explained in this
            paper: https://arxiv.org/abs/1611.01236). Default is None.
            Labels should be one-hot-encoded.
  :param eps: the epsilon (input variation parameter)
  :param ord: (optional) Order of the norm (mimics NumPy).
              Possible values: np.inf, 1 or 2.
  :param clip_min: Minimum float value for adversarial example components
  :param clip_max: Maximum float value for adversarial example components
  :param targeted: Is the attack targeted or untargeted? Untargeted, the
                   default, will try to make the label incorrect. Targeted
                   will instead try to move in the direction of being more
                   like y.
  :return: a tensor for the adversarial example
  """

  asserts = []

  # If a data range was specified, check that the input was in that range
  if clip_min is not None:
    asserts.append(utils_tf.assert_greater_equal(x, clip_min))

  if clip_max is not None:
    asserts.append(utils_tf.assert_less_equal(x, clip_max))

  # Make sure the caller has not passed probs by accident
  assert logits.op.type != 'Softmax'

  if y is None:
    # Using model predictions as ground truth to avoid label leaking
    preds_max = reduce_max(logits, 1, keepdims=True)
    y = tf.to_float(tf.equal(logits, preds_max))
    y = tf.stop_gradient(y)
  y = y / reduce_sum(y, 1, keepdims=True)

  # Compute loss
  loss = softmax_cross_entropy_with_logits(labels=y, logits=logits)
  if targeted:
    loss = -loss

  # Define gradient of loss wrt input
  grad, = tf.gradients(loss, x)

  if ord == np.inf:
    # Take sign of gradient
    normalized_grad = tf.sign(grad)
    # The following line should not change the numerical results.
    # It applies only because `normalized_grad` is the output of
    # a `sign` op, which has zero derivative anyway.
    # It should not be applied for the other norms, where the
    # perturbation has a non-zero derivative.
    normalized_grad = tf.stop_gradient(normalized_grad)
  elif ord == 1:
    red_ind = list(xrange(1, len(x.get_shape())))
    avoid_zero_div = 1e-12
    avoid_nan_norm = tf.maximum(avoid_zero_div,
                                reduce_sum(tf.abs(grad),
                                           reduction_indices=red_ind,
                                           keepdims=True))
    normalized_grad = grad / avoid_nan_norm
  elif ord == 2:
    red_ind = list(xrange(1, len(x.get_shape())))
    avoid_zero_div = 1e-12
    square = tf.maximum(avoid_zero_div,
                        reduce_sum(tf.square(grad),
                                   reduction_indices=red_ind,
                                   keepdims=True))
    normalized_grad = grad / tf.sqrt(square)
  else:
    raise NotImplementedError("Only L-inf, L1 and L2 norms are "
                              "currently implemented.")

  # Multiply by constant epsilon
  scaled_grad = utils_tf.mul(eps, normalized_grad)

  # Add perturbation to original example to obtain adversarial example
  adv_x = x + scaled_grad

  # If clipping is needed, reset all values outside of [clip_min, clip_max]
  if (clip_min is not None) or (clip_max is not None):
<<<<<<< HEAD
    # We don't currently support one-sided clipping
    assert clip_min is not None and clip_max is not None
    adv_x = utils_tf.clip_by_value(adv_x, clip_min, clip_max)
=======
    # We don't support one-sided clipping for now
    assert clip_min is not None and clip_max is not None
    adv_x = tf.clip_by_value(adv_x, clip_min, clip_max)
>>>>>>> 3926a159


  if sanity_checks:
    with tf.control_dependencies(asserts):
      adv_x = tf.identity(adv_x)

  return adv_x

class ProjectedGradientDescent(Attack):
  """
  This class implements either the Basic Iterative Method
  (Kurakin et al. 2016) when rand_init is set to 0. or the
  Madry et al. (2017) method when rand_minmax is larger than 0.
  Paper link (Kurakin et al. 2016): https://arxiv.org/pdf/1607.02533.pdf
  Paper link (Madry et al. 2017): https://arxiv.org/pdf/1706.06083.pdf
  """

  FGM_CLASS = FastGradientMethod

  def __init__(self, model, sess=None, dtypestr='float32',
               default_rand_init=True, **kwargs):
    """
    Create a ProjectedGradientDescent instance.
    Note: the model parameter should be an instance of the
    cleverhans.model.Model abstraction provided by CleverHans.
    """

    super(ProjectedGradientDescent, self).__init__(model, sess=sess,
                                                   dtypestr=dtypestr, **kwargs)
    self.feedable_kwargs = {
        'eps': self.np_dtype,
        'eps_iter': self.np_dtype,
        'y': self.np_dtype,
        'y_target': self.np_dtype,
        'clip_min': self.np_dtype,
        'clip_max': self.np_dtype
    }
    self.structural_kwargs = ['ord', 'nb_iter', 'rand_init', 'sanity_checks']
    self.default_rand_init = default_rand_init

  def generate(self, x, **kwargs):
    """
    Generate symbolic graph for adversarial examples and return.

    :param x: The model's symbolic inputs.
    :param eps: (optional float) maximum distortion of adversarial example
                compared to original input
    :param eps_iter: (optional float) step size for each attack iteration
    :param nb_iter: (optional int) Number of attack iterations.
    :param rand_init: (optional) Whether to use random initialization
    :param y: (optional) A tensor with the true class labels
      NOTE: do not use smoothed labels here
    :param y_target: (optional) A tensor with the labels to target. Leave
                     y_target=None if y is also set. Labels should be
                     one-hot-encoded.
      NOTE: do not use smoothed labels here
    :param ord: (optional) Order of the norm (mimics Numpy).
                Possible values: np.inf, 1 or 2.
    :param clip_min: (optional float) Minimum input component value
    :param clip_max: (optional float) Maximum input component value
    """
    # Parse and save attack-specific parameters
    assert self.parse_params(**kwargs)

    # Initialize loop variables
    if self.rand_init:
      eta = tf.random_uniform(tf.shape(x),
                              tf.cast(-self.rand_minmax, x.dtype),
                              tf.cast(self.rand_minmax, x.dtype),
                              dtype=x.dtype)
    else:
      eta = tf.zeros(tf.shape(x))

    # Clip eta
    eta = clip_eta(eta, self.ord, self.eps)
    adv_x = x + eta
    if self.clip_min is not None or self.clip_max is not None:
      adv_x = tf.clip_by_value(adv_x, self.clip_min, self.clip_max)

    # Fix labels to the first model predictions for loss computation
    model_preds = self.model.get_probs(x)
    preds_max = reduce_max(model_preds, 1, keepdims=True)
    if self.y_target is not None:
      y = self.y_target
      targeted = True
    elif self.y is not None:
      y = self.y
      targeted = False
    else:
      y = tf.to_float(tf.equal(model_preds, preds_max))
      y = tf.stop_gradient(y)
      targeted = False

    y_kwarg = 'y_target' if targeted else 'y'
    fgm_params = {
        'eps': self.eps_iter,
        y_kwarg: y,
        'ord': self.ord,
        'clip_min': self.clip_min,
        'clip_max': self.clip_max
    }

    # Use getattr() to avoid errors in eager execution attacks
    FGM = self.FGM_CLASS(
        self.model,
        sess=getattr(self, 'sess', None),
        dtypestr=self.dtypestr)

    def cond(i, _):
      return tf.less(i, self.nb_iter)

<<<<<<< HEAD
    def body(i, e):
      adv_x = FGM.generate(x + e, **fgm_params)

      # Clipping perturbation according to clip_min and clip_max
      if self.clip_min is not None and self.clip_max is not None:
        adv_x = utils_tf.clip_by_value(adv_x, self.clip_min, self.clip_max)
=======
    def body(i, adv_x):
      adv_x = FGM.generate(adv_x, **fgm_params)
>>>>>>> 3926a159

      # Clipping perturbation eta to self.ord norm ball
      eta = adv_x - x
      eta = clip_eta(eta, self.ord, self.eps)
      adv_x = x + eta

      # Redo the clipping.
      # FGM already did it, but subtracting and re-adding eta can add some
      # small numerical error.
      if self.clip_min is not None or self.clip_max is not None:
        adv_x = tf.clip_by_value(adv_x, self.clip_min, self.clip_max)

<<<<<<< HEAD
    # Define adversarial example (and clip if necessary)
    adv_x = x + eta
    if self.clip_min is not None or self.clip_max is not None:
      assert self.clip_min is not None and self.clip_max is not None
      adv_x = utils_tf.clip_by_value(adv_x, self.clip_min, self.clip_max)
=======
      return i + 1, adv_x

    _, adv_x = tf.while_loop(cond, body, [tf.zeros([]), adv_x], back_prop=True)
>>>>>>> 3926a159

    asserts = []

    # Asserts run only on CPU.
    # When multi-GPU eval code tries to force all PGD ops onto GPU, this
    # can cause an error.
    with tf.device("/CPU:0"):
      asserts.append(tf.assert_less_equal(self.eps_iter, self.eps))
      if self.ord == np.inf and self.clip_min is not None:
        # The 1e-6 is needed to compensate for numerical error.
        # Without the 1e-6 this fails when e.g. eps=.2, clip_min=.5, clip_max=.7
        asserts.append(tf.assert_less_equal(self.eps,
                                            1e-6 + self.clip_max - self.clip_min))

    if self.sanity_checks:
      with tf.control_dependencies(asserts):
        adv_x = tf.identity(adv_x)

    return adv_x

  def parse_params(self,
                   eps=0.3,
                   eps_iter=0.05,
                   nb_iter=10,
                   y=None,
                   ord=np.inf,
                   clip_min=None,
                   clip_max=None,
                   y_target=None,
                   rand_init=None,
                   rand_minmax=0.3,
                   sanity_checks=True,
                   **kwargs):
    """
    Take in a dictionary of parameters and applies attack-specific checks
    before saving them as attributes.

    Attack-specific parameters:

    :param eps: (optional float) maximum distortion of adversarial example
                compared to original input
    :param eps_iter: (optional float) step size for each attack iteration
    :param nb_iter: (optional int) Number of attack iterations.
    :param y: (optional) A tensor with the model labels.
    :param y_target: (optional) A tensor with the labels to target. Leave
                     y_target=None if y is also set. Labels should be
                     one-hot-encoded.
    :param ord: (optional) Order of the norm (mimics Numpy).
                Possible values: np.inf, 1 or 2.
    :param clip_min: (optional float) Minimum input component value
    :param clip_max: (optional float) Maximum input component value
    :param sanity_checks: bool Insert tf asserts checking values
        (Some tests need to run with no sanity checks because the
         tests intentionally configure the attack strangely)
    """

    # Save attack-specific parameters
    self.eps = eps
    if rand_init is None:
      rand_init = self.default_rand_init
    self.rand_init = rand_init
    if self.rand_init:
      self.rand_minmax = eps
    else:
      self.rand_minmax = 0.
    self.eps_iter = eps_iter
    self.nb_iter = nb_iter
    self.y = y
    self.y_target = y_target
    self.ord = ord
    self.clip_min = clip_min
    self.clip_max = clip_max

    if isinstance(eps, float) and isinstance(eps_iter, float):
      # If these are both known at compile time, we can check before anything
      # is run. If they are tf, we can't check them yet.
      assert eps_iter <= eps, (eps_iter, eps)

    if self.y is not None and self.y_target is not None:
      raise ValueError("Must not set both y and y_target")
    # Check if order of the norm is acceptable given current implementation
    if self.ord not in [np.inf, 1, 2]:
      raise ValueError("Norm order must be either np.inf, 1, or 2.")
    self.sanity_checks = sanity_checks

    return True


class BasicIterativeMethod(ProjectedGradientDescent):
  def __init__(self, model, sess=None, dtypestr='float32', **kwargs):
    super(BasicIterativeMethod, self).__init__(model, sess=sess,
                                               dtypestr=dtypestr,
                                               default_rand_init=False,
                                               **kwargs)


class MadryEtAl(ProjectedGradientDescent):
  def __init__(self, model, sess=None, dtypestr='float32', **kwargs):
    super(MadryEtAl, self).__init__(model, sess=sess,
                                    dtypestr=dtypestr,
                                    default_rand_init=True,
                                    **kwargs)


class MomentumIterativeMethod(Attack):
  """
  The Momentum Iterative Method (Dong et al. 2017). This method won
  the first places in NIPS 2017 Non-targeted Adversarial Attacks and
  Targeted Adversarial Attacks. The original paper used hard labels
  for this attack; no label smoothing.
  Paper link: https://arxiv.org/pdf/1710.06081.pdf
  """

  def __init__(self, model, sess=None, dtypestr='float32', **kwargs):
    """
    Create a MomentumIterativeMethod instance.
    Note: the model parameter should be an instance of the
    cleverhans.model.Model abstraction provided by CleverHans.
    """

    super(MomentumIterativeMethod, self).__init__(model, sess, dtypestr,
                                                  **kwargs)
    self.feedable_kwargs = {
        'eps': self.np_dtype,
        'eps_iter': self.np_dtype,
        'y': self.np_dtype,
        'y_target': self.np_dtype,
        'clip_min': self.np_dtype,
        'clip_max': self.np_dtype
    }
    self.structural_kwargs = ['ord', 'nb_iter', 'decay_factor', 'sanity_checks']

  def generate(self, x, **kwargs):
    """
    Generate symbolic graph for adversarial examples and return.

    :param x: The model's symbolic inputs.
    :param kwargs: Keyword arguments. See `parse_params` for documentation.
    """
    # Parse and save attack-specific parameters
    assert self.parse_params(**kwargs)

    asserts = []

    # If a data range was specified, check that the input was in that range
    if self.clip_min is not None:
      asserts.append(utils_tf.assert_greater_equal(x, self.clip_min))

    if self.clip_max is not None:
      asserts.append(utils_tf.assert_less_equal(x, self.clip_max))

    # Initialize loop variables
    momentum = tf.zeros_like(x)
    adv_x = x

    # Fix labels to the first model predictions for loss computation
    y, _nb_classes = self.get_or_guess_labels(x, kwargs)
    y = y / reduce_sum(y, 1, keepdims=True)
    targeted = (self.y_target is not None)

    def cond(i, _, __):
      return tf.less(i, self.nb_iter)

    def body(i, ax, m):
      logits = self.model.get_logits(ax)
      loss = softmax_cross_entropy_with_logits(labels=y, logits=logits)
      if targeted:
        loss = -loss

      # Define gradient of loss wrt input
      grad, = tf.gradients(loss, ax)

      # Normalize current gradient and add it to the accumulated gradient
      red_ind = list(xrange(1, len(grad.get_shape())))
      avoid_zero_div = tf.cast(1e-12, grad.dtype)
      grad = grad / tf.maximum(
          avoid_zero_div,
          reduce_mean(tf.abs(grad), red_ind, keepdims=True))
      m = self.decay_factor * m + grad

      if self.ord == np.inf:
        normalized_grad = tf.sign(m)
      elif self.ord == 1:
        norm = tf.maximum(
            avoid_zero_div,
            reduce_sum(tf.abs(m), red_ind, keepdims=True))
        normalized_grad = m / norm
      elif self.ord == 2:
        square = reduce_sum(tf.square(m), red_ind, keepdims=True)
        norm = tf.sqrt(tf.maximum(avoid_zero_div, square))
        normalized_grad = m / norm
      else:
        raise NotImplementedError("Only L-inf, L1 and L2 norms are "
                                  "currently implemented.")

      # Update and clip adversarial example in current iteration
      scaled_grad = utils_tf.mul(self.eps_iter, normalized_grad)
      ax = ax + scaled_grad
      ax = x + utils_tf.clip_eta(ax - x, self.ord, self.eps)

      if self.clip_min is not None and self.clip_max is not None:
        ax = utils_tf.clip_by_value(ax, self.clip_min, self.clip_max)

      ax = tf.stop_gradient(ax)

      return i + 1, ax, m

    _, adv_x, _ = tf.while_loop(
        cond, body, [tf.zeros([]), adv_x, momentum], back_prop=True)

    if self.sanity_checks:
      with tf.control_dependencies(asserts):
        adv_x = tf.identity(adv_x)

    return adv_x

  def parse_params(self,
                   eps=0.3,
                   eps_iter=0.06,
                   nb_iter=10,
                   y=None,
                   ord=np.inf,
                   decay_factor=1.0,
                   clip_min=None,
                   clip_max=None,
                   y_target=None,
                   sanity_checks=True,
                   **kwargs):
    """
    Take in a dictionary of parameters and applies attack-specific checks
    before saving them as attributes.

    Attack-specific parameters:

    :param eps: (optional float) maximum distortion of adversarial example
                compared to original input
    :param eps_iter: (optional float) step size for each attack iteration
    :param nb_iter: (optional int) Number of attack iterations.
    :param y: (optional) A tensor with the model labels.
    :param y_target: (optional) A tensor with the labels to target. Leave
                     y_target=None if y is also set. Labels should be
                     one-hot-encoded.
    :param ord: (optional) Order of the norm (mimics Numpy).
                Possible values: np.inf, 1 or 2.
    :param decay_factor: (optional) Decay factor for the momentum term.
    :param clip_min: (optional float) Minimum input component value
    :param clip_max: (optional float) Maximum input component value
    """

    # Save attack-specific parameters
    self.eps = eps
    self.eps_iter = eps_iter
    self.nb_iter = nb_iter
    self.y = y
    self.y_target = y_target
    self.ord = ord
    self.decay_factor = decay_factor
    self.clip_min = clip_min
    self.clip_max = clip_max
    self.sanity_checks = sanity_checks

    if self.y is not None and self.y_target is not None:
      raise ValueError("Must not set both y and y_target")
    # Check if order of the norm is acceptable given current implementation
    if self.ord not in [np.inf, 1, 2]:
      raise ValueError("Norm order must be either np.inf, 1, or 2.")

    return True


class SaliencyMapMethod(Attack):
  """
  The Jacobian-based Saliency Map Method (Papernot et al. 2016).
  Paper link: https://arxiv.org/pdf/1511.07528.pdf
  """

  def __init__(self, model, sess=None, dtypestr='float32', **kwargs):
    """
    Create a SaliencyMapMethod instance.
    Note: the model parameter should be an instance of the
    cleverhans.model.Model abstraction provided by CleverHans.
    """

    super(SaliencyMapMethod, self).__init__(model, sess, dtypestr, **kwargs)

    self.feedable_kwargs = ('y_target',)
    self.structural_kwargs = [
        'theta', 'gamma', 'clip_max', 'clip_min', 'symbolic_impl'
    ]

  def generate(self, x, **kwargs):
    """
    Generate symbolic graph for adversarial examples and return.

    :param x: The model's symbolic inputs.
    :param theta: (optional float) Perturbation introduced to modified
                  components (can be positive or negative)
    :param gamma: (optional float) Maximum percentage of perturbed features
    :param clip_min: (optional float) Minimum component value for clipping
    :param clip_max: (optional float) Maximum component value for clipping
    :param y_target: (optional) Target tensor if the attack is targeted
    """
    # Parse and save attack-specific parameters
    assert self.parse_params(**kwargs)

    if self.symbolic_impl:
      from .attacks_tf import jsma_symbolic

      # Create random targets if y_target not provided
      if self.y_target is None:
        from random import randint

        def random_targets(gt):
          result = gt.copy()
          nb_s = gt.shape[0]
          nb_classes = gt.shape[1]

          for i in xrange(nb_s):
            result[i, :] = np.roll(result[i, :],
                                   randint(1, nb_classes - 1))

          return result

        labels, nb_classes = self.get_or_guess_labels(x, kwargs)
        self.y_target = tf.py_func(random_targets, [labels],
                                   self.tf_dtype)
        self.y_target.set_shape([None, nb_classes])

      x_adv = jsma_symbolic(
          x,
          model=self.model,
          y_target=self.y_target,
          theta=self.theta,
          gamma=self.gamma,
          clip_min=self.clip_min,
          clip_max=self.clip_max)
    else:
      from .attacks_tf import jacobian_graph, jsma_batch

      # Define Jacobian graph wrt to this input placeholder
      preds = self.model.get_probs(x)
      nb_classes = preds.get_shape().as_list()[-1]
      grads = jacobian_graph(preds, x, nb_classes)

      # Define appropriate graph (targeted / random target labels)
      if self.y_target is not None:

        def jsma_wrap(x_val, y_target):
          return jsma_batch(
              self.sess,
              x,
              preds,
              grads,
              x_val,
              self.theta,
              self.gamma,
              self.clip_min,
              self.clip_max,
              nb_classes,
              y_target=y_target)

        # Attack is targeted, target placeholder will need to be fed
        x_adv = tf.py_func(jsma_wrap, [x, self.y_target],
                           self.tf_dtype)
      else:

        def jsma_wrap(x_val):
          return jsma_batch(
              self.sess,
              x,
              preds,
              grads,
              x_val,
              self.theta,
              self.gamma,
              self.clip_min,
              self.clip_max,
              nb_classes,
              y_target=None)

        # Attack is untargeted, target values will be chosen at random
        x_adv = tf.py_func(jsma_wrap, [x], self.tf_dtype)
        x_adv.set_shape(x.get_shape())

    return x_adv

  def parse_params(self,
                   theta=1.,
                   gamma=1.,
                   clip_min=0.,
                   clip_max=1.,
                   y_target=None,
                   symbolic_impl=True,
                   **kwargs):
    """
    Take in a dictionary of parameters and applies attack-specific checks
    before saving them as attributes.

    Attack-specific parameters:

    :param theta: (optional float) Perturbation introduced to modified
                  components (can be positive or negative)
    :param gamma: (optional float) Maximum percentage of perturbed features
    :param clip_min: (optional float) Minimum component value for clipping
    :param clip_max: (optional float) Maximum component value for clipping
    :param y_target: (optional) Target tensor if the attack is targeted
    """
    self.theta = theta
    self.gamma = gamma
    self.clip_min = clip_min
    self.clip_max = clip_max
    self.y_target = y_target
    self.symbolic_impl = symbolic_impl

    return True


class VirtualAdversarialMethod(Attack):
  """
  This attack was originally proposed by Miyato et al. (2016) and was used
  for virtual adversarial training.
  Paper link: https://arxiv.org/abs/1507.00677

  """

  def __init__(self, model, sess=None, dtypestr='float32', **kwargs):
    """
    Note: the model parameter should be an instance of the
    cleverhans.model.Model abstraction provided by CleverHans.
    """
    if not isinstance(model, Model):
      model = CallableModelWrapper(model, 'logits')

    super(VirtualAdversarialMethod, self).__init__(model, sess, dtypestr,
                                                   **kwargs)

    self.feedable_kwargs = {
        'eps': self.tf_dtype,
        'xi': self.tf_dtype,
        'clip_min': self.tf_dtype,
        'clip_max': self.tf_dtype
    }
    self.structural_kwargs = ['num_iterations']

  def generate(self, x, **kwargs):
    """
    Generate symbolic graph for adversarial examples and return.

    :param x: The model's symbolic inputs.
    :param eps: (optional float ) the epsilon (input variation parameter)
    :param num_iterations: (optional) the number of iterations
    :param xi: (optional float) the finite difference parameter
    :param clip_min: (optional float) Minimum input component value
    :param clip_max: (optional float) Maximum input component value
    """
    # Parse and save attack-specific parameters
    assert self.parse_params(**kwargs)

    return vatm(
        self.model,
        x,
        self.model.get_logits(x),
        eps=self.eps,
        num_iterations=self.num_iterations,
        xi=self.xi,
        clip_min=self.clip_min,
        clip_max=self.clip_max)

  def parse_params(self,
                   eps=2.0,
                   num_iterations=1,
                   xi=1e-6,
                   clip_min=None,
                   clip_max=None,
                   **kwargs):
    """
    Take in a dictionary of parameters and applies attack-specific checks
    before saving them as attributes.

    Attack-specific parameters:

    :param eps: (optional float )the epsilon (input variation parameter)
    :param num_iterations: (optional) the number of iterations
    :param xi: (optional float) the finite difference parameter
    :param clip_min: (optional float) Minimum input component value
    :param clip_max: (optional float) Maximum input component value
    """
    # Save attack-specific parameters
    self.eps = eps
    self.num_iterations = num_iterations
    self.xi = xi
    self.clip_min = clip_min
    self.clip_max = clip_max
    return True


class CarliniWagnerL2(Attack):
  """
  This attack was originally proposed by Carlini and Wagner. It is an
  iterative attack that finds adversarial examples on many defenses that
  are robust to other attacks.
  Paper link: https://arxiv.org/abs/1608.04644

  At a high level, this attack is an iterative attack using Adam and
  a specially-chosen loss function to find adversarial examples with
  lower distortion than other attacks. This comes at the cost of speed,
  as this attack is often much slower than others.
  """

  def __init__(self, model, sess=None, dtypestr='float32', **kwargs):
    """
    Note: the model parameter should be an instance of the
    cleverhans.model.Model abstraction provided by CleverHans.
    """
    if not isinstance(model, Model):
      model = CallableModelWrapper(model, 'logits')

    super(CarliniWagnerL2, self).__init__(model, sess, dtypestr, **kwargs)

    self.feedable_kwargs = {'y': self.tf_dtype, 'y_target': self.tf_dtype}

    self.structural_kwargs = [
        'batch_size', 'confidence', 'targeted', 'learning_rate',
        'binary_search_steps', 'max_iterations', 'abort_early',
        'initial_const', 'clip_min', 'clip_max'
    ]

  def generate(self, x, **kwargs):
    """
    Return a tensor that constructs adversarial examples for the given
    input. Generate uses tf.py_func in order to operate over tensors.

    :param x: (required) A tensor with the inputs.
    :param y: (optional) A tensor with the true labels for an untargeted
              attack. If None (and y_target is None) then use the
              original labels the classifier assigns.
    :param y_target: (optional) A tensor with the target labels for a
              targeted attack.
    :param confidence: Confidence of adversarial examples: higher produces
                       examples with larger l2 distortion, but more
                       strongly classified as adversarial.
    :param batch_size: Number of attacks to run simultaneously.
    :param learning_rate: The learning rate for the attack algorithm.
                          Smaller values produce better results but are
                          slower to converge.
    :param binary_search_steps: The number of times we perform binary
                                search to find the optimal tradeoff-
                                constant between norm of the purturbation
                                and confidence of the classification.
    :param max_iterations: The maximum number of iterations. Setting this
                           to a larger value will produce lower distortion
                           results. Using only a few iterations requires
                           a larger learning rate, and will produce larger
                           distortion results.
    :param abort_early: If true, allows early aborts if gradient descent
                        is unable to make progress (i.e., gets stuck in
                        a local minimum).
    :param initial_const: The initial tradeoff-constant to use to tune the
                          relative importance of size of the pururbation
                          and confidence of classification.
                          If binary_search_steps is large, the initial
                          constant is not important. A smaller value of
                          this constant gives lower distortion results.
    :param clip_min: (optional float) Minimum input component value
    :param clip_max: (optional float) Maximum input component value
    """
    from .attacks_tf import CarliniWagnerL2 as CWL2
    self.parse_params(**kwargs)

    labels, nb_classes = self.get_or_guess_labels(x, kwargs)

    attack = CWL2(self.sess, self.model, self.batch_size, self.confidence,
                  'y_target' in kwargs, self.learning_rate,
                  self.binary_search_steps, self.max_iterations,
                  self.abort_early, self.initial_const, self.clip_min,
                  self.clip_max, nb_classes,
                  x.get_shape().as_list()[1:])

    def cw_wrap(x_val, y_val):
      return np.array(attack.attack(x_val, y_val), dtype=self.np_dtype)

    wrap = tf.py_func(cw_wrap, [x, labels], self.tf_dtype)
    wrap.set_shape(x.get_shape())

    return wrap

  def parse_params(self,
                   y=None,
                   y_target=None,
                   batch_size=1,
                   confidence=0,
                   learning_rate=5e-3,
                   binary_search_steps=5,
                   max_iterations=1000,
                   abort_early=True,
                   initial_const=1e-2,
                   clip_min=0,
                   clip_max=1):

    # ignore the y and y_target argument
    self.batch_size = batch_size
    self.confidence = confidence
    self.learning_rate = learning_rate
    self.binary_search_steps = binary_search_steps
    self.max_iterations = max_iterations
    self.abort_early = abort_early
    self.initial_const = initial_const
    self.clip_min = clip_min
    self.clip_max = clip_max


class ElasticNetMethod(Attack):
  """
  This attack features L1-oriented adversarial examples and includes
  the C&W L2 attack as a special case (when beta is set to 0).
  Adversarial examples attain similar performance to those
  generated by the C&W L2 attack in the white-box case,
  and more importantly, have improved transferability properties
  and complement adversarial training.
  Paper link: https://arxiv.org/abs/1709.04114
  """

  def __init__(self, model, sess=None, dtypestr='float32', **kwargs):
    """
    Note: the model parameter should be an instance of the
    cleverhans.model.Model abstraction provided by CleverHans.
    """
    if not isinstance(model, Model):
      model = CallableModelWrapper(model, 'logits')

    super(ElasticNetMethod, self).__init__(model, sess, dtypestr, **kwargs)

    self.feedable_kwargs = {'y': self.tf_dtype, 'y_target': self.tf_dtype}

    self.structural_kwargs = [
        'beta', 'decision_rule', 'batch_size', 'confidence',
        'targeted', 'learning_rate', 'binary_search_steps',
        'max_iterations', 'abort_early', 'initial_const', 'clip_min',
        'clip_max'
    ]

  def generate(self, x, **kwargs):
    """
    Return a tensor that constructs adversarial examples for the given
    input. Generate uses tf.py_func in order to operate over tensors.

    :param x: (required) A tensor with the inputs.
    :param y: (optional) A tensor with the true labels for an untargeted
              attack. If None (and y_target is None) then use the
              original labels the classifier assigns.
    :param y_target: (optional) A tensor with the target labels for a
              targeted attack.
    :param beta: Trades off L2 distortion with L1 distortion: higher
                 produces examples with lower L1 distortion, at the
                 cost of higher L2 (and typically Linf) distortion
    :param decision_rule: EN or L1. Select final adversarial example from
                          all successful examples based on the least
                          elastic-net or L1 distortion criterion.
    :param confidence: Confidence of adversarial examples: higher produces
                       examples with larger l2 distortion, but more
                       strongly classified as adversarial.
    :param batch_size: Number of attacks to run simultaneously.
    :param learning_rate: The learning rate for the attack algorithm.
                          Smaller values produce better results but are
                          slower to converge.
    :param binary_search_steps: The number of times we perform binary
                                search to find the optimal tradeoff-
                                constant between norm of the perturbation
                                and confidence of the classification. Set
                                'initial_const' to a large value and fix
                                this param to 1 for speed.
    :param max_iterations: The maximum number of iterations. Setting this
                           to a larger value will produce lower distortion
                           results. Using only a few iterations requires
                           a larger learning rate, and will produce larger
                           distortion results.
    :param abort_early: If true, allows early abort when the total
                        loss starts to increase (greatly speeds up attack,
                        but hurts performance, particularly on ImageNet)
    :param initial_const: The initial tradeoff-constant to use to tune the
                          relative importance of size of the perturbation
                          and confidence of classification.
                          If binary_search_steps is large, the initial
                          constant is not important. A smaller value of
                          this constant gives lower distortion results.
                          For computational efficiency, fix
                          binary_search_steps to 1 and set this param
                          to a large value.
    :param clip_min: (optional float) Minimum input component value
    :param clip_max: (optional float) Maximum input component value
    """
    self.parse_params(**kwargs)

    from .attacks_tf import ElasticNetMethod as EAD
    labels, nb_classes = self.get_or_guess_labels(x, kwargs)

    attack = EAD(self.sess, self.model, self.beta,
                 self.decision_rule, self.batch_size, self.confidence,
                 'y_target' in kwargs, self.learning_rate,
                 self.binary_search_steps, self.max_iterations,
                 self.abort_early, self.initial_const, self.clip_min,
                 self.clip_max, nb_classes,
                 x.get_shape().as_list()[1:])

    def ead_wrap(x_val, y_val):
      return np.array(attack.attack(x_val, y_val), dtype=self.np_dtype)

    wrap = tf.py_func(ead_wrap, [x, labels], self.tf_dtype)
    wrap.set_shape(x.get_shape())

    return wrap

  def parse_params(self,
                   y=None,
                   y_target=None,
                   beta=1e-2,
                   decision_rule='EN',
                   batch_size=1,
                   confidence=0,
                   learning_rate=1e-2,
                   binary_search_steps=9,
                   max_iterations=1000,
                   abort_early=False,
                   initial_const=1e-3,
                   clip_min=0,
                   clip_max=1):

    # ignore the y and y_target argument
    self.beta = beta
    self.decision_rule = decision_rule
    self.batch_size = batch_size
    self.confidence = confidence
    self.learning_rate = learning_rate
    self.binary_search_steps = binary_search_steps
    self.max_iterations = max_iterations
    self.abort_early = abort_early
    self.initial_const = initial_const
    self.clip_min = clip_min
    self.clip_max = clip_max


class DeepFool(Attack):
  """
  DeepFool is an untargeted & iterative attack which is based on an
  iterative linearization of the classifier. The implementation here
  is w.r.t. the L2 norm.
  Paper link: "https://arxiv.org/pdf/1511.04599.pdf"
  """

  def __init__(self, model, sess=None, dtypestr='float32', **kwargs):
    """
    Create a DeepFool instance.
    """
    if not isinstance(model, Model):
      model = CallableModelWrapper(model, 'logits')

    super(DeepFool, self).__init__(model, sess, dtypestr, **kwargs)

    self.structural_kwargs = [
        'over_shoot', 'max_iter', 'clip_max', 'clip_min', 'nb_candidate'
    ]

  def generate(self, x, **kwargs):
    """
    Generate symbolic graph for adversarial examples and return.

    :param x: The model's symbolic inputs.
    :param nb_candidate: The number of classes to test against, i.e.,
                         deepfool only consider nb_candidate classes when
                         attacking(thus accelerate speed). The nb_candidate
                         classes are chosen according to the prediction
                         confidence during implementation.
    :param overshoot: A termination criterion to prevent vanishing updates
    :param max_iter: Maximum number of iteration for deepfool
    :param nb_classes: The number of model output classes
    :param clip_min: Minimum component value for clipping
    :param clip_max: Maximum component value for clipping
    """

    from .attacks_tf import jacobian_graph, deepfool_batch

    # Parse and save attack-specific parameters
    assert self.parse_params(**kwargs)

    # Define graph wrt to this input placeholder
    logits = self.model.get_logits(x)
    self.nb_classes = logits.get_shape().as_list()[-1]
    assert self.nb_candidate <= self.nb_classes, \
        'nb_candidate should not be greater than nb_classes'
    preds = tf.reshape(
        tf.nn.top_k(logits, k=self.nb_candidate)[0],
        [-1, self.nb_candidate])
    # grads will be the shape [batch_size, nb_candidate, image_size]
    grads = tf.stack(jacobian_graph(preds, x, self.nb_candidate), axis=1)

    # Define graph
    def deepfool_wrap(x_val):
      return deepfool_batch(self.sess, x, preds, logits, grads, x_val,
                            self.nb_candidate, self.overshoot,
                            self.max_iter, self.clip_min, self.clip_max,
                            self.nb_classes)

    wrap = tf.py_func(deepfool_wrap, [x], self.tf_dtype)
    wrap.set_shape(x.get_shape())
    return wrap

  def parse_params(self,
                   nb_candidate=10,
                   overshoot=0.02,
                   max_iter=50,
                   clip_min=0.,
                   clip_max=1.,
                   **kwargs):
    """
    :param nb_candidate: The number of classes to test against, i.e.,
                         deepfool only consider nb_candidate classes when
                         attacking(thus accelerate speed). The nb_candidate
                         classes are chosen according to the prediction
                         confidence during implementation.
    :param overshoot: A termination criterion to prevent vanishing updates
    :param max_iter: Maximum number of iteration for deepfool
    :param clip_min: Minimum component value for clipping
    :param clip_max: Maximum component value for clipping
    """
    self.nb_candidate = nb_candidate
    self.overshoot = overshoot
    self.max_iter = max_iter
    self.clip_min = clip_min
    self.clip_max = clip_max

    return True


class LBFGS(Attack):
  """
  LBFGS is the first adversarial attack for convolutional neural networks,
  and is a target & iterative attack.
  Paper link: "https://arxiv.org/pdf/1312.6199.pdf"
  """

  def __init__(self, model, sess=None, dtypestr='float32', **kwargs):
    """
    Note: the model parameter should be an instance of the
    cleverhans.model.Model abstraction provided by CleverHans.
    """
    if not isinstance(model, Model):
      model = CallableModelWrapper(model, 'probs')

    super(LBFGS, self).__init__(model, sess, dtypestr, **kwargs)

    self.feedable_kwargs = {'y_target': self.tf_dtype}
    self.structural_kwargs = [
        'batch_size', 'binary_search_steps', 'max_iterations',
        'initial_const', 'clip_min', 'clip_max'
    ]

  def generate(self, x, **kwargs):
    """
    Return a tensor that constructs adversarial examples for the given
    input. Generate uses tf.py_func in order to operate over tensors.

    :param x: (required) A tensor with the inputs.
    :param y_target: (optional) A tensor with the one-hot target labels.
    :param batch_size: The number of inputs to include in a batch and
                       process simultaneously.
    :param binary_search_steps: The number of times we perform binary
                                search to find the optimal tradeoff-
                                constant between norm of the purturbation
                                and cross-entropy loss of classification.
    :param max_iterations: The maximum number of iterations.
    :param initial_const: The initial tradeoff-constant to use to tune the
                          relative importance of size of the perturbation
                          and cross-entropy loss of the classification.
    :param clip_min: (optional float) Minimum input component value
    :param clip_max: (optional float) Maximum input component value
    """
    self.parse_params(**kwargs)

    _, nb_classes = self.get_or_guess_labels(x, kwargs)

    attack = LBFGS_impl(
        self.sess, x, self.model.get_logits(x), self.y_target,
        self.binary_search_steps, self.max_iterations, self.initial_const,
        self.clip_min, self.clip_max, nb_classes, self.batch_size)

    def lbfgs_wrap(x_val, y_val):
      return np.array(attack.attack(x_val, y_val), dtype=self.np_dtype)

    wrap = tf.py_func(lbfgs_wrap, [x, self.y_target], self.tf_dtype)
    wrap.set_shape(x.get_shape())

    return wrap

  def parse_params(self,
                   y_target=None,
                   batch_size=1,
                   binary_search_steps=5,
                   max_iterations=1000,
                   initial_const=1e-2,
                   clip_min=0,
                   clip_max=1):
    self.y_target = y_target
    self.batch_size = batch_size
    self.binary_search_steps = binary_search_steps
    self.max_iterations = max_iterations
    self.initial_const = initial_const
    self.clip_min = clip_min
    self.clip_max = clip_max

class LBFGS_impl(object):
  def __init__(self, sess, x, logits, targeted_label,
               binary_search_steps, max_iterations, initial_const, clip_min,
               clip_max, nb_classes, batch_size):
    """
    Return a tensor that constructs adversarial examples for the given
    input. Generate uses tf.py_func in order to operate over tensors.

    :param sess: a TF session.
    :param x: A tensor with the inputs.
    :param logits: A tensor with model's output logits.
    :param targeted_label: A tensor with the target labels.
    :param binary_search_steps: The number of times we perform binary
                                search to find the optimal tradeoff-
                                constant between norm of the purturbation
                                and cross-entropy loss of classification.
    :param max_iterations: The maximum number of iterations.
    :param initial_const: The initial tradeoff-constant to use to tune the
                          relative importance of size of the purturbation
                          and cross-entropy loss of the classification.
    :param clip_min: Minimum input component value
    :param clip_max: Maximum input component value
    :param num_labels: The number of classes in the model's output.
    :param batch_size: Number of attacks to run simultaneously.

    """
    self.sess = sess
    self.x = x
    self.logits = logits
    assert logits.op.type != 'Softmax'
    self.targeted_label = targeted_label
    self.binary_search_steps = binary_search_steps
    self.max_iterations = max_iterations
    self.initial_const = initial_const
    self.clip_min = clip_min
    self.clip_max = clip_max
    self.batch_size = batch_size

    self.repeat = self.binary_search_steps >= 10
    self.shape = tuple([self.batch_size] +
                       list(self.x.get_shape().as_list()[1:]))
    self.ori_img = tf.Variable(
        np.zeros(self.shape), dtype=tf_dtype, name='ori_img')
    self.const = tf.Variable(
        np.zeros(self.batch_size), dtype=tf_dtype, name='const')

    self.score = softmax_cross_entropy_with_logits(
        labels=self.targeted_label, logits=self.logits)
    self.l2dist = reduce_sum(tf.square(self.x - self.ori_img))
    # small self.const will result small adversarial perturbation
    self.loss = reduce_sum(self.score * self.const) + self.l2dist
    self.grad, = tf.gradients(self.loss, self.x)

  def attack(self, x_val, targets):
    """
    Perform the attack on the given instance for the given targets.
    """

    def lbfgs_objective(adv_x, self, targets, oimgs, CONST):
      # returns the function value and the gradient for fmin_l_bfgs_b
      loss = self.sess.run(
          self.loss,
          feed_dict={
              self.x: adv_x.reshape(oimgs.shape),
              self.targeted_label: targets,
              self.ori_img: oimgs,
              self.const: CONST
          })
      grad = self.sess.run(
          self.grad,
          feed_dict={
              self.x: adv_x.reshape(oimgs.shape),
              self.targeted_label: targets,
              self.ori_img: oimgs,
              self.const: CONST
          })
      return loss, grad.flatten().astype(float)

    # begin the main part for the attack
    from scipy.optimize import fmin_l_bfgs_b
    oimgs = np.clip(x_val, self.clip_min, self.clip_max)
    CONST = np.ones(self.batch_size) * self.initial_const

    # set the lower and upper bounds accordingly
    lower_bound = np.zeros(self.batch_size)
    upper_bound = np.ones(self.batch_size) * 1e10

    # set the box constraints for the optimization function
    clip_min = self.clip_min * np.ones(oimgs.shape[:])
    clip_max = self.clip_max * np.ones(oimgs.shape[:])
    clip_bound = list(zip(clip_min.flatten(), clip_max.flatten()))

    # placeholders for the best l2 and instance attack found so far
    o_bestl2 = [1e10] * self.batch_size
    o_bestattack = np.copy(oimgs)

    for outer_step in range(self.binary_search_steps):
      _logger.debug(("  Binary search step {} of {}").format(
          outer_step, self.binary_search_steps))

      # The last iteration (if we run many steps) repeat the search once.
      if self.repeat and outer_step == self.binary_search_steps - 1:
        CONST = upper_bound

      # optimization function
      adv_x, _, __ = fmin_l_bfgs_b(
          lbfgs_objective,
          oimgs.flatten().astype(float),
          args=(self, targets, oimgs, CONST),
          bounds=clip_bound,
          maxiter=self.max_iterations,
          iprint=0)

      adv_x = adv_x.reshape(oimgs.shape)
      assert np.amax(adv_x) <= self.clip_max and \
          np.amin(adv_x) >= self.clip_min, \
          'fmin_l_bfgs_b returns are invalid'

      # adjust the best result (i.e., the adversarial example with the
      # smallest perturbation in terms of L_2 norm) found so far
      preds = np.atleast_1d(
          utils_tf.model_argmax(self.sess, self.x, self.logits,
                                adv_x))
      _logger.debug("predicted labels are {}".format(preds))

      l2s = np.zeros(self.batch_size)
      for i in range(self.batch_size):
        l2s[i] = np.sum(np.square(adv_x[i] - oimgs[i]))

      for e, (l2, pred, ii) in enumerate(zip(l2s, preds, adv_x)):
        if l2 < o_bestl2[e] and pred == np.argmax(targets[e]):
          o_bestl2[e] = l2
          o_bestattack[e] = ii

      # adjust the constant as needed
      for e in range(self.batch_size):
        if preds[e] == np.argmax(targets[e]):
          # success, divide const by two
          upper_bound[e] = min(upper_bound[e], CONST[e])
          if upper_bound[e] < 1e9:
            CONST[e] = (lower_bound[e] + upper_bound[e]) / 2
        else:
          # failure, either multiply by 10 if no solution found yet
          #          or do binary search with the known upper bound
          lower_bound[e] = max(lower_bound[e], CONST[e])
          if upper_bound[e] < 1e9:
            CONST[e] = (lower_bound[e] + upper_bound[e]) / 2
          else:
            CONST[e] *= 10

      _logger.debug("  Successfully generated adversarial examples " +
                    "on {} of {} instances.".format(
                        sum(upper_bound < 1e9), self.batch_size))
      o_bestl2 = np.array(o_bestl2)
      mean = np.mean(np.sqrt(o_bestl2[o_bestl2 < 1e9]))
      _logger.debug("   Mean successful distortion: {:.4g}".format(mean))

    # return the best solution found
    o_bestl2 = np.array(o_bestl2)
    return o_bestattack


def vatm(model,
         x,
         logits,
         eps,
         back='tf',
         num_iterations=1,
         xi=1e-6,
         clip_min=None,
         clip_max=None):
  """
  A wrapper for the perturbation methods used for virtual adversarial
  training : https://arxiv.org/abs/1507.00677
  It calls the right function, depending on the
  user's backend.

  :param model: the model which returns the network unnormalized logits
  :param x: the input placeholder
  :param logits: the model's unnormalized output tensor
  :param eps: the epsilon (input variation parameter)
  :param num_iterations: the number of iterations
  :param xi: the finite difference parameter
  :param clip_min: optional parameter that can be used to set a minimum
                  value for components of the example returned
  :param clip_max: optional parameter that can be used to set a maximum
                  value for components of the example returned
  :return: a tensor for the adversarial example

  """
  assert back == 'tf'
  # Compute VATM using TensorFlow
  from .attacks_tf import vatm as vatm_tf
  return vatm_tf(
      model,
      x,
      logits,
      eps,
      num_iterations=num_iterations,
      xi=xi,
      clip_min=clip_min,
      clip_max=clip_max)


class FastFeatureAdversaries(Attack):
  """
  This is a fast implementation of "Feature Adversaries", an attack
  against a target internal representation of a model.
  "Feature adversaries" were originally introduced in (Sabour et al. 2016),
  where the optimization was done using LBFGS.
  Paper link: https://arxiv.org/abs/1511.05122

  This implementation is similar to "Basic Iterative Method"
  (Kurakin et al. 2016) but applied to the internal representations.
  """

  def __init__(self, model, sess=None, dtypestr='float32', **kwargs):
    """
    Create a FastFeatureAdversaries instance.
    """
    super(FastFeatureAdversaries, self).__init__(model, sess, dtypestr,
                                                 **kwargs)
    self.feedable_kwargs = {
        'eps': self.np_dtype,
        'eps_iter': self.np_dtype,
        'clip_min': self.np_dtype,
        'clip_max': self.np_dtype,
        'layer': str
    }
    self.structural_kwargs = ['ord', 'nb_iter']

    assert isinstance(self.model, Model)

  def parse_params(self,
                   layer=None,
                   eps=0.3,
                   eps_iter=0.05,
                   nb_iter=10,
                   ord=np.inf,
                   clip_min=None,
                   clip_max=None,
                   **kwargs):
    """
    Take in a dictionary of parameters and applies attack-specific checks
    before saving them as attributes.

    Attack-specific parameters:

    :param layer: (required str) name of the layer to target.
    :param eps: (optional float) maximum distortion of adversarial example
                compared to original input
    :param eps_iter: (optional float) step size for each attack iteration
    :param nb_iter: (optional int) Number of attack iterations.
    :param ord: (optional) Order of the norm (mimics Numpy).
                Possible values: np.inf, 1 or 2.
    :param clip_min: (optional float) Minimum input component value
    :param clip_max: (optional float) Maximum input component value
    """

    # Save attack-specific parameters
    self.layer = layer
    self.eps = eps
    self.eps_iter = eps_iter
    self.nb_iter = nb_iter
    self.ord = ord
    self.clip_min = clip_min
    self.clip_max = clip_max

    # Check if order of the norm is acceptable given current implementation
    if self.ord not in [np.inf, 1, 2]:
      raise ValueError("Norm order must be either np.inf, 1, or 2.")

    return True

  def attack_single_step(self, x, eta, g_feat):
    """
    TensorFlow implementation of the Fast Feature Gradient. This is a
    single step attack similar to Fast Gradient Method that attacks an
    internal representation.

    :param x: the input placeholder
    :param eta: A tensor the same shape as x that holds the perturbation.
    :param g_feat: model's internal tensor for guide
    :return: a tensor for the adversarial example
    """

    adv_x = x + eta
    a_feat = self.model.fprop(adv_x)[self.layer]

    # feat.shape = (batch, c) or (batch, w, h, c)
    axis = list(range(1, len(a_feat.shape)))

    # Compute loss
    # This is a targeted attack, hence the negative sign
    loss = -reduce_sum(tf.square(a_feat - g_feat), axis)

    # Define gradient of loss wrt input
    grad, = tf.gradients(loss, adv_x)

    # Multiply by constant epsilon
    scaled_signed_grad = self.eps_iter * tf.sign(grad)

    # Add perturbation to original example to obtain adversarial example
    adv_x = adv_x + scaled_signed_grad

    # If clipping is needed,
    # reset all values outside of [clip_min, clip_max]
    if (self.clip_min is not None) and (self.clip_max is not None):
      adv_x = tf.clip_by_value(adv_x, self.clip_min, self.clip_max)

    adv_x = tf.stop_gradient(adv_x)

    eta = adv_x - x
    eta = clip_eta(eta, self.ord, self.eps)

    return eta

  def generate(self, x, g, **kwargs):
    """
    Generate symbolic graph for adversarial examples and return.

    :param x: The model's symbolic inputs.
    :param g: The target's symbolic representation.
    :param eps: (optional float) maximum distortion of adversarial example
                compared to original input
    :param eps_iter: (optional float) step size for each attack iteration
    :param nb_iter: (optional int) Number of attack iterations.
    :param ord: (optional) Order of the norm (mimics Numpy).
                Possible values: np.inf, 1 or 2.
    :param clip_min: (optional float) Minimum input component value
    :param clip_max: (optional float) Maximum input component value
    """

    # Parse and save attack-specific parameters
    assert self.parse_params(**kwargs)

    g_feat = self.model.fprop(g)[self.layer]

    # Initialize loop variables
    eta = tf.random_uniform(
        tf.shape(x), -self.eps, self.eps, dtype=self.tf_dtype)
    eta = clip_eta(eta, self.ord, self.eps)

    def cond(i, _):
      return tf.less(i, self.nb_iter)

    def body(i, e):
      new_eta = self.attack_single_step(x, e, g_feat)
      return i + 1, new_eta

    _, eta = tf.while_loop(cond, body, [tf.zeros([]), eta], back_prop=True)

    # Define adversarial example (and clip if necessary)
    adv_x = x + eta
    if self.clip_min is not None and self.clip_max is not None:
      adv_x = tf.clip_by_value(adv_x, self.clip_min, self.clip_max)

    return adv_x


class SPSA(Attack):
  """
  This implements the SPSA adversary, as in https://arxiv.org/abs/1802.05666
  (Uesato et al. 2018). SPSA is a gradient-free optimization method, which
  is useful when the model is non-differentiable, or more generally, the
  gradients do not point in useful directions.
  """

  def __init__(self, model, sess=None, dtypestr='float32', **kwargs):
    super(SPSA, self).__init__(model, sess, dtypestr, **kwargs)

    self.feedable_kwargs = {
        'epsilon': self.np_dtype,
        'y': np.int32,
        'y_target': np.int32,
    }
    self.structural_kwargs = [
        'num_steps',
        'batch_size',
        'spsa_iters',
        'early_stop_loss_threshold',
        'is_debug',
        'is_targeted',
    ]

    assert isinstance(self.model, Model)

  def generate(self,
               x,
               y=None,
               y_target=None,
               epsilon=None,
               num_steps=None,
               is_targeted=False,
               early_stop_loss_threshold=None,
               learning_rate=0.01,
               delta=0.01,
               spsa_samples=128,
               batch_size=None,
               spsa_iters=1,
               is_debug=False):
    """
    Generate symbolic graph for adversarial examples.

    :param x: The model's symbolic inputs. Must be a batch of size 1.
    :param y: A Tensor or None. The index of the correct label.
    :param y_target: A Tensor or None. The index of the target label in a
                     targeted attack.
    :param epsilon: The size of the maximum perturbation, measured in the
                    L-infinity norm.
    :param num_steps: The number of optimization steps.
    :param is_targeted: Whether to use a targeted or untargeted attack.
    :param early_stop_loss_threshold: A float or None. If specified, the
                                      attack will end as soon as the loss
                                      is below `early_stop_loss_threshold`.
    :param learning_rate: Learning rate of ADAM optimizer.
    :param delta: Perturbation size used for SPSA approximation.
    :param spsa_samples: Number of inputs to evaluate at a single time.
                       The true batch size (the number of evaluated
                       inputs for each update) is `spsa_samples *
                       spsa_iters`
    :param batch_size: Deprecated param that is an alias for spsa_samples
    :param spsa_iters: Number of model evaluations before performing an
                       update, where each evaluation is on `spsa_samples`
                       different inputs.
    :param is_debug: If True, print the adversarial loss after each update.
    """
    if x.get_shape().as_list()[0] is None:
      warnings.warn("For SPSA, input tensor x must have batch_size of 1.")
    elif x.get_shape().as_list()[0] != 1:
      raise ValueError("For SPSA, input tensor x must have batch_size of 1.")

    from .attacks_tf import SPSAAdam, pgd_attack, margin_logit_loss
    if batch_size is not None:
      warnings.warn(
          'The "batch_size" argument to SPSA is deprecated, and will '
          'be removed on March 17th 2019. '
          'Please use spsa_samples instead.')
      spsa_samples = batch_size

    optimizer = SPSAAdam(
        lr=learning_rate,
        delta=delta,
        num_samples=spsa_samples,
        num_iters=spsa_iters)

    def loss_fn(x, label):
      logits = self.model.get_logits(x)
      loss_multiplier = 1 if is_targeted else -1
      return loss_multiplier * margin_logit_loss(
          logits, label, num_classes=self.model.nb_classes)

    y_attack = y_target if is_targeted else y
    adv_x = pgd_attack(
        loss_fn,
        x,
        y_attack,
        epsilon,
        num_steps=num_steps,
        optimizer=optimizer,
        early_stop_loss_threshold=early_stop_loss_threshold,
        is_debug=is_debug,
    )
    return adv_x

  def generate_np(self, x_val, **kwargs):
    # Call self.generate() sequentially for each image in the batch
    x_adv = []
    batch_size = x_val.shape[0]
    y = kwargs.pop('y', [None] * batch_size)
    assert len(x_val) == len(y), '# of images and labels should match'
    for x_single, y_single in zip(x_val, y):
      x = np.expand_dims(x_single, axis=0)
      adv_img = super(SPSA, self).generate_np(x, y=y_single, **kwargs)
      x_adv.append(adv_img)
    return np.concatenate(x_adv, axis=0)


class SpatialTransformationMethod(Attack):
  """
  Spatial transformation attack
  """

  def __init__(self, model, sess=None, dtypestr='float32', **kwargs):
    """
    Create a SpatialTransformationMethod instance.
    Note: the model parameter should be an instance of the
    cleverhans.model.Model abstraction provided by CleverHans.
    """

    super(SpatialTransformationMethod, self).__init__(
        model, sess, dtypestr, **kwargs)
    self.feedable_kwargs = {
        'n_samples': self.np_dtype,
        'dx_min': self.np_dtype,
        'dx_max': self.np_dtype,
        'n_dxs': self.np_dtype,
        'dy_min': self.np_dtype,
        'dy_max': self.np_dtype,
        'n_dys': self.np_dtype,
        'angle_min': self.np_dtype,
        'angle_max': self.np_dtype,
        'n_angles': self.np_dtype,
        'black_border_size': self.np_dtype,
    }

  def generate(self, x, **kwargs):
    """
    Generate symbolic graph for adversarial examples and return.
    :param x: The model's symbolic inputs.
    :param n_samples: (optional) The number of transformations sampled to
                      construct the attack. Set it to None to run
                      full grid attack.
    :param dx_min: (optional float) Minimum translation ratio along x-axis.
    :param dx_max: (optional float) Maximum translation ratio along x-axis.
    :param n_dxs: (optional int) Number of discretized translation ratios
                  along x-axis.
    :param dy_min: (optional float) Minimum translation ratio along y-axis.
    :param dy_max: (optional float) Maximum translation ratio along y-axis.
    :param n_dys: (optional int) Number of discretized translation ratios
                  along y-axis.
    :param angle_min: (optional float) Largest counter-clockwise rotation
                      angle.
    :param angle_max: (optional float) Largest clockwise rotation angle.
    :param n_angles: (optional int) Number of discretized angles.
    :param black_border_size: (optional int) size of the black border in pixels.
    """
    # Parse and save attack-specific parameters
    assert self.parse_params(**kwargs)

    from .attacks_tf import spm

    labels, _ = self.get_or_guess_labels(x, kwargs)

    return spm(
        x,
        self.model,
        y=labels,
        n_samples=self.n_samples,
        dx_min=self.dx_min, dx_max=self.dx_max, n_dxs=self.n_dxs,
        dy_min=self.dy_min, dy_max=self.dy_max, n_dys=self.n_dys,
        angle_min=self.angle_min, angle_max=self.angle_max,
        n_angles=self.n_angles, black_border_size=self.black_border_size)

  def parse_params(self,
                   n_samples=None,
                   dx_min=-0.1,
                   dx_max=0.1,
                   n_dxs=2,
                   dy_min=-0.1,
                   dy_max=0.1,
                   n_dys=2,
                   angle_min=-30,
                   angle_max=30,
                   n_angles=6,
                   black_border_size=0,
                   **kwargs):
    """
    Take in a dictionary of parameters and applies attack-specific checks
    before saving them as attributes.
    """
    self.n_samples = n_samples
    self.dx_min = dx_min
    self.dx_max = dx_max
    self.n_dxs = n_dxs
    self.dy_min = dy_min
    self.dy_max = dy_max
    self.n_dys = n_dys
    self.angle_min = angle_min
    self.angle_max = angle_max
    self.n_angles = n_angles
    self.black_border_size = black_border_size

    if self.dx_min < -1 or self.dy_min < -1 or \
       self.dx_max > 1 or self.dy_max > 1:
      raise ValueError("The value of translation must be bounded "
                       "within [-1, 1]")
    return True


class Semantic(Attack):
  """
  Semantic adversarial examples

  https://arxiv.org/abs/1703.06857

  Note: data must either be centered (so that the negative image can be
  made by simple negation) or must be in the interval [-1, 1]

  model: cleverhans.model.Model
  center: bool
    If True, assumes data has 0 mean so the negative image is just negation.
    If False, assumes data is in the interval [0, max_val]
  max_val: float
    Maximum value allowed in the input data
  sess: tf.Session
  dtypestr: dtype of data
  """

  def __init__(self, model, center, max_val=1., sess=None, dtypestr='float32',
               **kwargs):
    super(Semantic, self).__init__(model, sess, dtypestr, **kwargs)
    self.center = center
    self.max_val = max_val
    if hasattr(model, 'dataset_factory'):
      if 'center' in model.dataset_factory.kwargs:
        assert center == model.dataset_factory.kwargs['center']

  def generate(self, x, **kwargs):
    if self.center:
      return -x
    return self.max_val - x

class Noise(Attack):
  """
  A weak attack that just picks a random point in the attacker's action space.
  When combined with an attack bundling function, this can be used to implement
  random search.

  References:
  https://arxiv.org/abs/1802.00420 recommends random search to help identify
    gradient masking.
  https://openreview.net/forum?id=H1g0piA9tQ recommends using noise as part
    of an attack bundling recipe combining many different optimizers to yield
    a stronger optimizer.

  :param model: cleverhans.model.Model
  :param sess: tf.Session
  :param dtypestr: dtype of the data
  :param kwargs: passed through to super constructor
  """

  def __init__(self, model, sess=None, dtypestr='float32',
               **kwargs):

    super(Noise, self).__init__(model, sess=sess, dtypestr=dtypestr, **kwargs)
    self.feedable_kwargs = {
        'eps': self.np_dtype,
        'clip_min': self.np_dtype,
        'clip_max': self.np_dtype
    }
    self.structural_kwargs = ['ord', 'clip']

  def generate(self, x, **kwargs):
    """
    Generate symbolic graph for adversarial examples and return.

    :param x: The model's symbolic inputs.
    :param eps: (optional float) maximum distortion of adversarial example
                compared to original input
    :param ord: (optional) Order of the norm (mimics Numpy).
                Possible values: np.inf
    :param clip_min: (optional float) Minimum input component value
    :param clip_max: (optional float) Maximum input component value
    """
    kwargs['clip'] = kwargs['clip_min'] is not None or kwargs['clip_max'] is not None
    # Parse and save attack-specific parameters
    assert self.parse_params(**kwargs)

    if self.ord != np.inf:
      raise NotImplementedError(self.ord)
    eta = tf.random_uniform(tf.shape(x), -self.eps, self.eps,
                            dtype=self.tf_dtype)
    adv_x = x + eta
    if self.clip_min is not None or self.clip_max is not None:
      assert self.clip_min is not None and self.clip_max is not None
      adv_x = tf.clip_by_value(adv_x, self.clip_min, self.clip_max)

    return adv_x

  def parse_params(self,
                   eps=0.3,
                   ord=np.inf,
                   clip_min=None,
                   clip_max=None,
                   clip=None,
                   **kwargs):
    """
    Take in a dictionary of parameters and applies attack-specific checks
    before saving them as attributes.

    Attack-specific parameters:

    :param eps: (optional float) maximum distortion of adversarial example
                compared to original input
    :param ord: (optional) Order of the norm (mimics Numpy).
                Possible values: np.inf
    :param clip_min: (optional float) Minimum input component value
    :param clip_max: (optional float) Maximum input component value
    :param clip: bool specifying whether clip_min /clip_max are used
    """

    # Save attack-specific parameters
    self.eps = eps
    self.ord = ord
    self.clip_min = clip_min
    self.clip_max = clip_max
    self.clip = clip
    # Make sure clip was specified, rather than using the default None
    assert clip in [False, True]
    assert clip == (clip_min is not None or clip_max is not None)

    # Check if order of the norm is acceptable given current implementation
    if self.ord not in [np.inf]:
      raise ValueError("Norm order must be np.inf")

    return True

class MaxConfidence(Attack):
  """
  The MaxConfidence attack.

  An attack designed for use against models that use confidence thresholding
  as a defense.
  If the underlying optimizer is optimal, this attack procedure gives the
  optimal failure rate for every confidence threshold t > 0.5.

  Publication: https://openreview.net/forum?id=H1g0piA9tQ

  :param model: cleverhans.model.Model
  :param sess: tf.session.Session
  :param base_attacker: cleverhans.attacks.Attack
  """

  def __init__(self, model, sess=None, base_attacker=None):
    if not isinstance(model, Model):
      raise TypeError("Model must be cleverhans.model.Model, got " +
                      str(type(model)))

    super(MaxConfidence, self).__init__(model, sess)
    if base_attacker is None:
      self.base_attacker = ProjectedGradientDescent(model, sess=sess)
    else:
      self.base_attacker = base_attacker
    self.structural_kwargs = self.base_attacker.structural_kwargs
    self.feedable_kwargs = self.base_attacker.feedable_kwargs

  def generate(self, x, **kwargs):
    """
    Generate symbolic graph for adversarial examples and return.

    :param x: The model's symbolic inputs.
    :param kwargs: Keyword arguments for the base attacker
    """

    assert self.parse_params(**kwargs)
    labels, _nb_classes = self.get_or_guess_labels(x, kwargs)
    adv_x = self.attack(x, labels)

    return adv_x

  def parse_params(self, y=None, nb_classes=10, **kwargs):
    self.y = y
    self.nb_classes = nb_classes
    self.params = kwargs
    return True

  def attack(self, x, true_y):
    adv_x_cls = []
    prob_cls = []
    m = tf.shape(x)[0]
    true_y_idx = tf.argmax(true_y, axis=1)

    expanded_x = tf.concat([x] * self.nb_classes, axis=0)
    target_ys = [tf.to_float(tf.one_hot(tf.ones(m, dtype=tf.int32) * cls, self.nb_classes))
                 for cls in range(self.nb_classes)]
    target_y = tf.concat(target_ys, axis=0)
    adv_x_cls = self.attack_class(expanded_x, target_y)
    expanded_all_probs = self.model.get_probs(adv_x_cls)

    adv_x_list = tf.split(adv_x_cls, self.nb_classes)
    all_probs_list = tf.split(expanded_all_probs, self.nb_classes)

    for cls in range(self.nb_classes):
      target_y = target_ys[cls]
      all_probs = all_probs_list[cls]
      # We don't actually care whether we hit the target class.
      # We care about the probability of the most likely wrong class
      cur_prob_cls = tf.reduce_max(all_probs - true_y, axis=1)
      # Knock out examples that are correctly classified.
      # This is not needed to be optimal for t >= 0.5, but may as well do it
      # to get better failure rate at lower thresholds.
      chosen_cls = tf.argmax(all_probs, axis=1)
      eligible = tf.to_float(tf.not_equal(true_y_idx, chosen_cls))
      cur_prob_cls = cur_prob_cls * eligible
      prob_cls.append(cur_prob_cls)

    probs = tf.concat([tf.expand_dims(e, 1) for e in prob_cls], axis=1)
    # Don't need to censor here because we knocked out the true class above
    # probs = probs - true_y
    most_confident = tf.argmax(probs, axis=1)
    fused_mask = tf.one_hot(most_confident, self.nb_classes)
    masks = tf.split(fused_mask, num_or_size_splits=self.nb_classes, axis=1)
    shape = [m] + [1] * (len(x.get_shape()) - 1)
    reshaped_masks = [tf.reshape(mask, shape) for mask in masks]
    out = sum(adv_x * rmask for adv_x,
              rmask in zip(adv_x_list, reshaped_masks))
    return out

  def attack_class(self, x, target_y):
    adv = self.base_attacker.generate(x, y_target=target_y, **self.params)
    return adv

def arg_type(arg_names, kwargs):
  """
  Returns a hashable summary of the types of arg_names within kwargs.
  :param arg_names: tuple containing names of relevant arguments
  :param kwargs: dict mapping string argument names to values.
    These must be values for which we can create a tf placeholder.
    Currently supported: numpy darray or something that can ducktype it
  returns:
    API contract is to return a hashable object describing all
    structural consequences of argument values that can otherwise
    be fed into a graph of fixed structure.
    Currently this is implemented as a tuple of tuples that track:
      - whether each argument was passed
      - whether each argument was passed and not None
      - the dtype of each argument
    Callers shouldn't rely on the exact structure of this object,
    just its hashability and one-to-one mapping between graph structures.
  """
  assert isinstance(arg_names, tuple)
  passed = (name in kwargs for name in arg_names)
  passed_and_not_none = []
  for name in arg_names:
    if name in kwargs:
      passed_and_not_none.append(kwargs[name] is not None)
    else:
      passed_and_not_none.append(False)
  passed_and_not_none = tuple(passed_and_not_none)
  dtypes = []
  for name in arg_names:
    if name not in kwargs:
      dtypes.append(None)
      continue
    value = kwargs[name]
    if value is None:
      dtypes.append(None)
      continue
    assert hasattr(value, 'dtype'), type(value)
    dtype = value.dtype
    if not isinstance(dtype, np.dtype):
      dtype = dtype.as_np_dtype
    assert isinstance(dtype, np.dtype)
    dtypes.append(dtype)
  dtypes = tuple(dtypes)
  return (passed, passed_and_not_none, dtypes)<|MERGE_RESOLUTION|>--- conflicted
+++ resolved
@@ -485,15 +485,9 @@
 
   # If clipping is needed, reset all values outside of [clip_min, clip_max]
   if (clip_min is not None) or (clip_max is not None):
-<<<<<<< HEAD
     # We don't currently support one-sided clipping
     assert clip_min is not None and clip_max is not None
     adv_x = utils_tf.clip_by_value(adv_x, clip_min, clip_max)
-=======
-    # We don't support one-sided clipping for now
-    assert clip_min is not None and clip_max is not None
-    adv_x = tf.clip_by_value(adv_x, clip_min, clip_max)
->>>>>>> 3926a159
 
 
   if sanity_checks:
@@ -605,17 +599,9 @@
     def cond(i, _):
       return tf.less(i, self.nb_iter)
 
-<<<<<<< HEAD
-    def body(i, e):
-      adv_x = FGM.generate(x + e, **fgm_params)
-
-      # Clipping perturbation according to clip_min and clip_max
-      if self.clip_min is not None and self.clip_max is not None:
-        adv_x = utils_tf.clip_by_value(adv_x, self.clip_min, self.clip_max)
-=======
+
     def body(i, adv_x):
       adv_x = FGM.generate(adv_x, **fgm_params)
->>>>>>> 3926a159
 
       # Clipping perturbation eta to self.ord norm ball
       eta = adv_x - x
@@ -626,19 +612,11 @@
       # FGM already did it, but subtracting and re-adding eta can add some
       # small numerical error.
       if self.clip_min is not None or self.clip_max is not None:
-        adv_x = tf.clip_by_value(adv_x, self.clip_min, self.clip_max)
-
-<<<<<<< HEAD
-    # Define adversarial example (and clip if necessary)
-    adv_x = x + eta
-    if self.clip_min is not None or self.clip_max is not None:
-      assert self.clip_min is not None and self.clip_max is not None
-      adv_x = utils_tf.clip_by_value(adv_x, self.clip_min, self.clip_max)
-=======
+        adv_x = utils_tf.clip_by_value(adv_x, self.clip_min, self.clip_max)
+
       return i + 1, adv_x
 
     _, adv_x = tf.while_loop(cond, body, [tf.zeros([]), adv_x], back_prop=True)
->>>>>>> 3926a159
 
     asserts = []
 
