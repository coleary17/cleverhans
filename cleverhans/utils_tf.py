--- conflicted
+++ resolved
@@ -196,22 +196,14 @@
     return model_eval(*args, **kwargs)
 
 
-<<<<<<< HEAD
-def model_eval(sess, x, y, preds, X_test, Y_test, feed=None, args=None):
-=======
 def model_eval(sess, x, y, predictions=None, X_test=None, Y_test=None,
                feed=None, args=None, model=None):
->>>>>>> 8ef182fe
     """
     Compute the accuracy of a TF model on some data
     :param sess: TF session to use when training the graph
     :param x: input placeholder
     :param y: output placeholder (for labels)
-<<<<<<< HEAD
-    :param preds: model output predictions
-=======
     :param predictions: model output predictions
->>>>>>> 8ef182fe
     :param X_test: numpy array with training inputs
     :param Y_test: numpy array with training outputs
     :param feed: An optional dictionary that is appended to the feeding
@@ -244,18 +236,12 @@
     # Define accuracy symbolically
     if LooseVersion(tf.__version__) >= LooseVersion('1.0.0'):
         correct_preds = tf.equal(tf.argmax(y, axis=-1),
-<<<<<<< HEAD
-                                 tf.argmax(preds, axis=-1))
-    else:
-        correct_preds = tf.equal(tf.argmax(y, axis=tf.rank(y) - 1),
-                                 tf.argmax(preds, axis=tf.rank(preds) - 1))
-=======
                                  tf.argmax(predictions, axis=-1))
     else:
         correct_preds = tf.equal(tf.argmax(y, axis=tf.rank(y) - 1),
                                  tf.argmax(predictions,
                                            axis=tf.rank(predictions) - 1))
->>>>>>> 8ef182fe
+        
     acc_value = tf.reduce_mean(tf.to_float(correct_preds))
 
     # Init result var
