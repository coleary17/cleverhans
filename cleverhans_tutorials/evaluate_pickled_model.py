--- conflicted
+++ resolved
@@ -12,14 +12,8 @@
 import tensorflow as tf
 from tensorflow.python.platform import flags
 
-<<<<<<< HEAD
 from cleverhans.dataset import MNIST
-from cleverhans.loss import CrossEntropy
-from cleverhans.utils_tf import train, model_eval
-=======
-from cleverhans.utils_mnist import data_mnist
 from cleverhans.utils_tf import model_eval
->>>>>>> 2ce73be7
 from cleverhans.attacks import FastGradientMethod
 from cleverhans.utils import set_log_level
 from cleverhans.serial import load
