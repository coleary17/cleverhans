"""
This tutorial shows how to generate adversarial examples using FGSM
and train a model using adversarial training with TensorFlow.
It is very similar to mnist_tutorial_keras_tf.py, which does the same
thing but with a dependence on keras.
The original paper can be found at:
https://arxiv.org/abs/1412.6572
"""
from __future__ import absolute_import
from __future__ import division
from __future__ import print_function
from __future__ import unicode_literals

import numpy as np
import tensorflow as tf
from tensorflow.python.platform import flags
import logging

from cleverhans.loss import LossCrossEntropy
from cleverhans.utils_mnist import data_mnist
from cleverhans.utils_tf import train, model_eval
from cleverhans.attacks import FastGradientMethod
from cleverhans.utils import AccuracyReport, set_log_level
from cleverhans_tutorials.tutorial_models import ModelBasicCNN

FLAGS = flags.FLAGS


def mnist_tutorial(train_start=0, train_end=60000, test_start=0,
                   test_end=10000, nb_epochs=6, batch_size=128,
                   learning_rate=0.001,
                   clean_train=True,
                   testing=False,
                   backprop_through_attack=False,
                   nb_filters=64, num_threads=None,
                   label_smoothing=True):
    """
    MNIST cleverhans tutorial
    :param train_start: index of first training set example
    :param train_end: index of last training set example
    :param test_start: index of first test set example
    :param test_end: index of last test set example
    :param nb_epochs: number of epochs to train model
    :param batch_size: size of training batches
    :param learning_rate: learning rate for training
    :param clean_train: perform normal training on clean examples only
                        before performing adversarial training.
    :param testing: if true, complete an AccuracyReport for unit tests
                    to verify that performance is adequate
    :param backprop_through_attack: If True, backprop through adversarial
                                    example construction process during
                                    adversarial training.
    :param clean_train: if true, train on clean examples
    :return: an AccuracyReport object
    """

    # Object used to keep track of (and return) key accuracies
    report = AccuracyReport()

    # Set TF random seed to improve reproducibility
    tf.set_random_seed(1234)

    # Set logging level to see debug information
    set_log_level(logging.DEBUG)

    # Create TF session
    if num_threads:
        config_args = dict(intra_op_parallelism_threads=1)
    else:
        config_args = {}
    sess = tf.Session(config=tf.ConfigProto(**config_args))

    # Get MNIST test data
    x_train, y_train, x_test, y_test = data_mnist(train_start=train_start,
                                                  train_end=train_end,
                                                  test_start=test_start,
                                                  test_end=test_end)
    # Use Image Parameters
    img_rows, img_cols, nchannels = X_train.shape[1:4]
    nb_classes = Y_train.shape[1]

<<<<<<< HEAD
    if label_smoothing:
        label_smooth = .1
        Y_train = Y_train.clip(label_smooth /
                               (nb_classes-1), 1. - label_smooth)

=======
>>>>>>> 5d4d537c
    # Define input TF placeholder
    x = tf.placeholder(tf.float32, shape=(None, img_rows, img_cols,
                                          nchannels))
    y = tf.placeholder(tf.float32, shape=(None, nb_classes))

    # Train an MNIST model
    train_params = {
        'nb_epochs': nb_epochs,
        'batch_size': batch_size,
        'learning_rate': learning_rate
    }
    eval_params = {'batch_size': batch_size}
    fgsm_params = {
        'eps': 0.3,
        'clip_min': 0.,
        'clip_max': 1.
    }
    rng = np.random.RandomState([2017, 8, 30])
    sess = tf.Session()

    def do_eval(preds, x_set, y_set, report_key, is_adv=None):
        acc = model_eval(sess, x, y, preds, x_set, y_set, args=eval_params)
        setattr(report, report_key, acc)
        if is_adv is None:
            report_text = None
        elif is_adv:
            report_text = 'adversarial'
        else:
            report_text = 'legitimate'
        if report_text:
            print('Test accuracy on %s examples: %0.4f' % (report_text, acc))

    if clean_train:
<<<<<<< HEAD
        model = make_basic_cnn(nb_filters, nb_classes,
                               input_shape=(None, img_rows, img_cols,
                                            nchannels))
        preds = model.get_probs(x)
=======
        model = ModelBasicCNN('model1', 10, nb_filters)
        preds = model.get_logits(x)
        loss = LossCrossEntropy(model, smoothing=0.1)
>>>>>>> 5d4d537c

        def evaluate():
            do_eval(preds, x_test, y_test, 'clean_train_clean_eval', False)

        train(sess, loss, x, y, x_train, y_train, evaluate=evaluate,
              args=train_params, rng=rng, var_list=model.get_params())

        # Calculate training error
        if testing:
            do_eval(preds, x_train, y_train, 'train_clean_train_clean_eval')

        # Initialize the Fast Gradient Sign Method (FGSM) attack object and
        # graph
        fgsm = FastGradientMethod(model, sess=sess)
        adv_x = fgsm.generate(x, **fgsm_params)
        preds_adv = model.get_logits(adv_x)

        # Evaluate the accuracy of the MNIST model on adversarial examples
        do_eval(preds_adv, x_test, y_test, 'clean_train_adv_eval', True)

        # Calculate training error
        if testing:
<<<<<<< HEAD
            eval_par = {'batch_size': batch_size}
            acc = model_eval(sess, x, y, preds_adv, X_train,
                             Y_train, args=eval_par)
            report.train_clean_train_adv_eval = acc

        print("Repeating the process, using adversarial training")
    # Redefine TF model graph
    model_2 = make_basic_cnn(nb_filters, nb_classes,
                             input_shape=(None, img_rows, img_cols,
                                          nchannels))
    preds_2 = model_2(x)
    fgsm2 = FastGradientMethod(model_2, sess=sess)
    adv_x_2 = fgsm2.generate(x, **fgsm_params)
=======
            do_eval(preds_adv, x_train, y_train, 'train_clean_train_adv_eval')

        print('Repeating the process, using adversarial training')

    # Create a new model and train it to be robust to FastGradientMethod
    model2 = ModelBasicCNN('model2', 10, nb_filters)
    fgsm2 = FastGradientMethod(model2, sess=sess)

    def attack(x):
        return fgsm2.generate(x, **fgsm_params)

    loss2 = LossCrossEntropy(model2, smoothing=0.1, attack=attack)
    preds2 = model2.get_logits(x)
    adv_x2 = attack(x)

>>>>>>> 5d4d537c
    if not backprop_through_attack:
        # For the fgsm attack used in this tutorial, the attack has zero
        # gradient so enabling this flag does not change the gradient.
        # For some other attacks, enabling this flag increases the cost of
        # training, but gives the defender the ability to anticipate how
        # the atacker will change their strategy in response to updates to
        # the defender's parameters.
        adv_x2 = tf.stop_gradient(adv_x2)
    preds2_adv = model2.get_logits(adv_x2)

    def evaluate2():
        # Accuracy of adversarially trained model on legitimate test inputs
        do_eval(preds2, x_test, y_test, 'adv_train_clean_eval', False)
        # Accuracy of the adversarially trained model on adversarial examples
        do_eval(preds2_adv, x_test, y_test, 'adv_train_adv_eval', True)

    # Perform and evaluate adversarial training
    train(sess, loss2, x, y, x_train, y_train, evaluate=evaluate2,
          args=train_params, rng=rng, var_list=model2.get_params())

    # Calculate training errors
    if testing:
        do_eval(preds2, x_train, y_train, 'train_adv_train_clean_eval')
        do_eval(preds2_adv, x_train, y_train, 'train_adv_train_adv_eval')

    return report


def main(argv=None):
    mnist_tutorial(nb_epochs=FLAGS.nb_epochs, batch_size=FLAGS.batch_size,
                   learning_rate=FLAGS.learning_rate,
                   clean_train=FLAGS.clean_train,
                   backprop_through_attack=FLAGS.backprop_through_attack,
                   nb_filters=FLAGS.nb_filters)


if __name__ == '__main__':
    flags.DEFINE_integer('nb_filters', 64, 'Model size multiplier')
    flags.DEFINE_integer('nb_epochs', 6, 'Number of epochs to train model')
    flags.DEFINE_integer('batch_size', 128, 'Size of training batches')
    flags.DEFINE_float('learning_rate', 0.001, 'Learning rate for training')
    flags.DEFINE_bool('clean_train', True, 'Train on clean examples')
    flags.DEFINE_bool('backprop_through_attack', False,
                      ('If True, backprop through adversarial example '
                       'construction process during adversarial training'))

    tf.app.run()<|MERGE_RESOLUTION|>--- conflicted
+++ resolved
@@ -79,14 +79,11 @@
     img_rows, img_cols, nchannels = X_train.shape[1:4]
     nb_classes = Y_train.shape[1]
 
-<<<<<<< HEAD
     if label_smoothing:
         label_smooth = .1
         Y_train = Y_train.clip(label_smooth /
                                (nb_classes-1), 1. - label_smooth)
 
-=======
->>>>>>> 5d4d537c
     # Define input TF placeholder
     x = tf.placeholder(tf.float32, shape=(None, img_rows, img_cols,
                                           nchannels))
@@ -120,16 +117,9 @@
             print('Test accuracy on %s examples: %0.4f' % (report_text, acc))
 
     if clean_train:
-<<<<<<< HEAD
-        model = make_basic_cnn(nb_filters, nb_classes,
-                               input_shape=(None, img_rows, img_cols,
-                                            nchannels))
-        preds = model.get_probs(x)
-=======
-        model = ModelBasicCNN('model1', 10, nb_filters)
+        model = ModelBasicCNN('model1', nb_classes, nb_filters)
         preds = model.get_logits(x)
         loss = LossCrossEntropy(model, smoothing=0.1)
->>>>>>> 5d4d537c
 
         def evaluate():
             do_eval(preds, x_test, y_test, 'clean_train_clean_eval', False)
@@ -152,27 +142,12 @@
 
         # Calculate training error
         if testing:
-<<<<<<< HEAD
-            eval_par = {'batch_size': batch_size}
-            acc = model_eval(sess, x, y, preds_adv, X_train,
-                             Y_train, args=eval_par)
-            report.train_clean_train_adv_eval = acc
-
-        print("Repeating the process, using adversarial training")
-    # Redefine TF model graph
-    model_2 = make_basic_cnn(nb_filters, nb_classes,
-                             input_shape=(None, img_rows, img_cols,
-                                          nchannels))
-    preds_2 = model_2(x)
-    fgsm2 = FastGradientMethod(model_2, sess=sess)
-    adv_x_2 = fgsm2.generate(x, **fgsm_params)
-=======
             do_eval(preds_adv, x_train, y_train, 'train_clean_train_adv_eval')
 
         print('Repeating the process, using adversarial training')
 
     # Create a new model and train it to be robust to FastGradientMethod
-    model2 = ModelBasicCNN('model2', 10, nb_filters)
+    model2 = ModelBasicCNN('model2', nb_classes, nb_filters)
     fgsm2 = FastGradientMethod(model2, sess=sess)
 
     def attack(x):
@@ -182,7 +157,6 @@
     preds2 = model2.get_logits(x)
     adv_x2 = attack(x)
 
->>>>>>> 5d4d537c
     if not backprop_through_attack:
         # For the fgsm attack used in this tutorial, the attack has zero
         # gradient so enabling this flag does not change the gradient.
